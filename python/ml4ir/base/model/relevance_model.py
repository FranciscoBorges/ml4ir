import os
from logging import Logger
import tensorflow as tf
from tensorflow.keras import callbacks, Input, Model
from tensorflow.keras.optimizers import Optimizer
from tensorflow import data
from tensorflow.keras import metrics as kmetrics
import pandas as pd
from ml4ir.base.features.feature_config import FeatureConfig
from ml4ir.base.io.file_io import FileIO
from ml4ir.base.data.relevance_dataset import RelevanceDataset
from ml4ir.base.model.losses.loss_base import RelevanceLossBase
from ml4ir.base.model.metrics.metrics_impl import get_metrics_impl
from ml4ir.base.model.scoring.scoring_model import ScorerBase, RelevanceScorer
from ml4ir.base.model.scoring.interaction_model import InteractionModel, UnivariateInteractionModel
from ml4ir.base.model.serving import define_serving_signatures
from ml4ir.base.model.scoring.prediction_helper import get_predict_fn
from ml4ir.base.model.callbacks.debugging import DebuggingCallback

from typing import Dict, Optional, List, Union, Type


class RelevanceModelConstants:

    MODEL_PREDICTIONS_CSV_FILE = "model_predictions.csv"
    METRICS_CSV_FILE = "metrics.csv"
    GROUP_METRICS_CSV_FILE = "group_metrics.csv"
    CHECKPOINT_FNAME = "checkpoint.tf"


class RelevanceModel:
    def __init__(
        self,
        feature_config: FeatureConfig,
        tfrecord_type: str,
        file_io: FileIO,
        scorer: Optional[ScorerBase] = None,
        metrics: List[Union[Type[kmetrics.Metric], str]] = [],
        optimizer: Optional[Optimizer] = None,
        model_file: Optional[str] = None,
        initialize_layers_dict: dict = {},
        freeze_layers_list: list = [],
        compile_keras_model: bool = False,
        output_name: str = "score",
        logger=None,
    ):
        """
        Constructor to instantiate a RelevanceModel that can be used for
        training and evaluating the search ML task

        Parameters
        ----------
        feature_config : `FeatureConfig` object
            FeatureConfig object that defines the features to be loaded in the dataset
            and the preprocessing functions to be applied to each of them
        tfrecord_type : {"example", "sequence_example"}
            Type of the TFRecord protobuf message used for TFRecordDataset
        file_io : `FileIO` object
            file I/O handler objects for reading and writing data
        scorer : `ScorerBase` object
            Scorer object that wraps an InteractionModel and converts
            input features into scores
        metrics : list
            List of keras Metric classes that will be used for evaluating the trained model
        optimizer : `Optimizer`
            Tensorflow keras optimizer to be used for training the model
        model_file : str, optional
            Path to pretrained model file to be loaded for evaluation or retraining
        initialize_layers_dict : dict, optional
            Dictionary of tensorflow layer names mapped to the path of pretrained weights
            Use this for transfer learning with pretrained weights
        freeze_layers_list : list, optional
            List of model layer names to be frozen
            Use this for freezing pretrained weights from other ml4ir models
        compile_keras_model : bool, optional
            Whether the keras model loaded from disk should be compiled
            with loss, metrics and an optimizer
        output_name : str, optional
            Name of the output tensorflow node that captures the score
        logger : `Logger`, optional
            logging handler for status messages
        """
        self.feature_config: FeatureConfig = feature_config
        self.logger: Logger = logger
        self.output_name = output_name
        self.scorer = scorer
        self.tfrecord_type = tfrecord_type
        self.file_io = file_io

        if scorer:
            self.max_sequence_size = scorer.interaction_model.max_sequence_size
        else:
            self.max_sequence_size = 0

        # Load/Build Model
        if model_file and not compile_keras_model:
            """
            If a model file is specified, load it without compiling into a keras model

            NOTE:
            This will allow the model to be only used for inference and
            cannot be used for retraining.
            """
            self.model: Model = self.load(model_file)
            self.is_compiled = False
        else:

            """
            Specify inputs to the model

            Individual input nodes are defined for each feature
            Each data point represents features for all records in a single query
            """
            inputs: Dict[str, Input] = feature_config.define_inputs()
            scores, train_features, metadata_features = scorer(inputs)

            # Create model with functional Keras API
            self.model = Model(inputs=inputs, outputs={self.output_name: scores})

            # Get loss fn
            loss_fn = scorer.loss.get_loss_fn(**metadata_features)

            # Get metric objects
            metrics_impl: List[Union[str, kmetrics.Metric]] = get_metrics_impl(
                metrics=metrics, feature_config=feature_config, metadata_features=metadata_features
            )

            # Compile model
            """
            NOTE:
            Related Github issue: https://github.com/tensorflow/probability/issues/519
            """
            self.model.compile(
                optimizer=optimizer,
                loss=loss_fn,
                metrics=metrics_impl,
                experimental_run_tf_function=False,
            )

            # Write model summary to logs
            model_summary = list()
            self.model.summary(print_fn=lambda x: model_summary.append(x))
            if self.logger:
                self.logger.info("\n".join(model_summary))

            if model_file:
                """
                If model file is specified, load the weights from the SavedModel

                NOTE:
                The architecture, loss and metrics of self.model need to
                be the same as the loaded SavedModel
                """
                self.load_weights(model_file)

            # Initialize layer weights
            for layer_name, layer_file in initialize_layers_dict.items():
                layer = self.model.get_layer(layer_name)
                layer.set_weights(self.file_io.load_numpy_array(layer_file, unzip=True))
                self.logger.info("Setting {} weights from {}".format(layer_name, layer_file))

            # Freeze layer weights
            for layer_name in freeze_layers_list:
                layer = self.model.get_layer(layer_name)
                layer.trainable = False
                self.logger.info("Freezing {} layer".format(layer_name))

            self.is_compiled = True

    @classmethod
    def from_relevance_scorer(
        cls,
        feature_config: FeatureConfig,
        interaction_model: InteractionModel,
        model_config: dict,
        loss: RelevanceLossBase,
        metrics: List[Union[kmetrics.Metric, str]],
        optimizer: Optimizer,
        tfrecord_type: str,
        file_io: FileIO,
        model_file: Optional[str] = None,
        initialize_layers_dict: dict = {},
        freeze_layers_list: list = [],
        compile_keras_model: bool = False,
        output_name: str = "score",
        logger=None,
    ):
        """
        Create a RelevanceModel with default Scorer function
        constructed from an InteractionModel

        Parameters
        ----------
        feature_config : `FeatureConfig` object
            FeatureConfig object that defines the features to be loaded in the dataset
            and the preprocessing functions to be applied to each of them
        tfrecord_type : {"example", "sequence_example"}
            Type of the TFRecord protobuf message used for TFRecordDataset
        file_io : `FileIO` object
            file I/O handler objects for reading and writing data
        interaction_model : `InteractionModel` object
            InteractionModel object that converts input features into a
            dense feature representation
        loss : `RelevanceLossBase` object
            Loss object defining the final activation layer and the loss function
        metrics : list
            List of keras Metric classes that will be used for evaluating the trained model
        optimizer : `Optimizer`
            Tensorflow keras optimizer to be used for training the model
        model_file : str, optional
            Path to pretrained model file to be loaded for evaluation or retraining
        initialize_layers_dict : dict, optional
            Dictionary of tensorflow layer names mapped to the path of pretrained weights
            Use this for transfer learning with pretrained weights
        freeze_layers_list : list, optional
            List of model layer names to be frozen
            Use this for freezing pretrained weights from other ml4ir models
        compile_keras_model : bool, optional
            Whether the keras model loaded from disk should be compiled
            with loss, metrics and an optimizer
        output_name : str, optional
            Name of the output tensorflow node that captures the score
        logger : `Logger`, optional
            logging handler for status messages

        Returns
        -------
        RelevanceModel
            RelevanceModel object with a default scorer build with a custom
            InteractionModel
        """
        assert isinstance(interaction_model, InteractionModel)
        assert isinstance(loss, RelevanceLossBase)

        scorer: ScorerBase = RelevanceScorer(
            model_config=model_config,
            interaction_model=interaction_model,
            loss=loss,
            output_name=output_name,
        )

        return cls(
            scorer=scorer,
            feature_config=feature_config,
            metrics=metrics,
            optimizer=optimizer,
            tfrecord_type=tfrecord_type,
            model_file=model_file,
            initialize_layers_dict=initialize_layers_dict,
            freeze_layers_list=freeze_layers_list,
            compile_keras_model=compile_keras_model,
            output_name=output_name,
            file_io=file_io,
            logger=logger,
        )

    @classmethod
    def from_univariate_interaction_model(
        cls,
        model_config,
        feature_config: FeatureConfig,
        tfrecord_type: str,
        loss: RelevanceLossBase,
        metrics: List[Union[kmetrics.Metric, str]],
        optimizer: Optimizer,
        feature_layer_keys_to_fns: dict = {},
        model_file: Optional[str] = None,
        initialize_layers_dict: dict = {},
        freeze_layers_list: list = [],
        compile_keras_model: bool = False,
        output_name: str = "score",
        max_sequence_size: int = 0,
        file_io: FileIO = None,
        logger=None,
    ):
        """
        Create a RelevanceModel with default UnivariateInteractionModel

        Parameters
        ----------
        feature_config : `FeatureConfig` object
            FeatureConfig object that defines the features to be loaded in the dataset
            and the preprocessing functions to be applied to each of them
        model_config : dict
            dictionary defining the dense model architecture
        tfrecord_type : {"example", "sequence_example"}
            Type of the TFRecord protobuf message used for TFRecordDataset
        file_io : `FileIO` object
            file I/O handler objects for reading and writing data
        loss : `RelevanceLossBase` object
            Loss object defining the final activation layer and the loss function
        metrics : list
            List of keras Metric classes that will be used for evaluating the trained model
        optimizer : `Optimizer`
            Tensorflow keras optimizer to be used for training the model
        feature_layer_keys_to_fns : dict
            Dictionary of custom feature transformation functions to be applied
            on the input features as part of the InteractionModel
        model_file : str, optional
            Path to pretrained model file to be loaded for evaluation or retraining
        initialize_layers_dict : dict, optional
            Dictionary of tensorflow layer names mapped to the path of pretrained weights
            Use this for transfer learning with pretrained weights
        freeze_layers_list : list, optional
            List of model layer names to be frozen
            Use this for freezing pretrained weights from other ml4ir models
        compile_keras_model : bool, optional
            Whether the keras model loaded from disk should be compiled
            with loss, metrics and an optimizer
        output_name : str, optional
            Name of the output tensorflow node that captures the score
        max_sequence_size : int, optional
            Maximum length of the sequence to be used for SequenceExample protobuf objects
        logger : `Logger`, optional
            logging handler for status messages

        Returns
        -------
        RelevanceModel
            RelevanceModel object with a UnivariateInteractionModel
        """

        interaction_model: InteractionModel = UnivariateInteractionModel(
            feature_config=feature_config,
            feature_layer_keys_to_fns=feature_layer_keys_to_fns,
            tfrecord_type=tfrecord_type,
            max_sequence_size=max_sequence_size,
        )

        return cls.from_relevance_scorer(
            interaction_model=interaction_model,
            model_config=model_config,
            feature_config=feature_config,
            loss=loss,
            metrics=metrics,
            optimizer=optimizer,
            tfrecord_type=tfrecord_type,
            model_file=model_file,
            initialize_layers_dict=initialize_layers_dict,
            freeze_layers_list=freeze_layers_list,
            compile_keras_model=compile_keras_model,
            output_name=output_name,
            file_io=file_io,
            logger=logger,
        )

    def fit(
        self,
        dataset: RelevanceDataset,
        num_epochs: int,
        models_dir: str,
        logs_dir: Optional[str] = None,
        logging_frequency: int = 25,
        monitor_metric: str = "",
        monitor_mode: str = "",
        patience=2,
    ):
        """
        Trains model for defined number of epochs
        and returns the training and validation metrics as a dictionary

        Parameters
        ----------
        dataset : `RelevanceDataset` object
            RelevanceDataset object to be used for training and validation
        num_epochs : int
            Value specifying number of epochs to train for
        models_dir : str
            Directory to save model checkpoints
        logs_dir : str, optional
            Directory to save model logs
            If set to False, no progress logs will be written
        logging_frequency : int, optional
            Every #batches to log results
        monitor_metric : str, optional
            Name of the metric to monitor for early stopping, checkpointing
        monitor_mode : {"max", "min"}
            Whether to maximize or minimize the monitoring metric
        patience : int
            Number of epochs to wait before early stopping

        Returns
        -------
        train_metrics : dict
            Train and validation metrics in a single dictionary
            where key is metric name and value is floating point metric value.
            This dictionary will be used for experiment tracking for each ml4ir run
        """
        if not monitor_metric.startswith("val_"):
            monitor_metric = "val_{}".format(monitor_metric)
        callbacks_list: list = self._build_callback_hooks(
            models_dir=models_dir,
            logs_dir=logs_dir,
            is_training=True,
            logging_frequency=logging_frequency,
            monitor_mode=monitor_mode,
            monitor_metric=monitor_metric,
            patience=patience,
        )

<<<<<<< HEAD
        #callbacks_list.append(on_epoch_end())

=======
>>>>>>> d1a66f17
        if self.is_compiled:
            history = self.model.fit(
                x=dataset.train,
                validation_data=dataset.validation,
                epochs=num_epochs,
                verbose=True,
                callbacks=callbacks_list,
            )

            # Write metrics for experiment tracking
            # Returns a dictionary
            train_metrics = dict()
            for metric, value in history.history.items():
                if not metric.startswith("val_"):
                    """
                    NOTE:
                    Prepend "train_" to metrics on training dataset
                    to differentiate from validation and test metrics
                    in the final experiment results
                    """
                    # History is a dict of key: list(values per epoch)
                    # We are capturing the metrics of the last epoch (-1)
                    train_metrics["train_{}".format(metric)] = value[-1]
                else:
                    train_metrics[metric] = value[-1]

            return train_metrics
        else:
            raise NotImplementedError(
                "The model could not be trained. "
                "Check if the model was compiled correctly."
                " Training loaded SavedModel is not currently supported."
            )

    def predict(
        self,
        test_dataset: data.TFRecordDataset,
        inference_signature: str = "serving_default",
        additional_features: dict = {},
        logs_dir: Optional[str] = None,
        logging_frequency: int = 25,
    ):
        """
        Predict the scores on the test dataset using the trained model

        Parameters
        ----------
        test_dataset : `Dataset` object
            `Dataset` object for which predictions are to be made
        inference_signature : str, optional
            If using a SavedModel for prediction, specify the inference signature to be used for computing scores
        additional_features : dict, optional
            Dictionary containing new feature name and function definition to
            compute them. Use this to compute additional features from the scores.
            For example, converting ranking scores for each document into ranks for
            the query
        logs_dir : str, optional
            Path to directory to save logs
        logging_frequency : int
            Value representing how often(in batches) to log status

        Returns
        -------
        `pd.DataFrame`
            pandas DataFrame containing the predictions on the test dataset
            made with the `RelevanceModel`
        """
        if logs_dir:
            outfile = os.path.join(logs_dir, RelevanceModelConstants.MODEL_PREDICTIONS_CSV_FILE)
            # Delete file if it exists
            self.file_io.rm_file(outfile)

        _predict_fn = get_predict_fn(
            model=self.model,
            tfrecord_type=self.tfrecord_type,
            feature_config=self.feature_config,
            inference_signature=inference_signature,
            is_compiled=self.is_compiled,
            output_name=self.output_name,
            features_to_return=self.feature_config.get_features_to_log(),
            additional_features=additional_features,
            max_sequence_size=self.max_sequence_size,
        )

        predictions_df_list = list()
        batch_count = 0
        for predictions_dict in test_dataset.map(_predict_fn).take(-1):
            predictions_df = pd.DataFrame(predictions_dict)
            if logs_dir:
                if os.path.isfile(outfile):
                    predictions_df.to_csv(outfile, mode="a", header=False, index=False)
                else:
                    # If writing first time, write headers to CSV file
                    predictions_df.to_csv(outfile, mode="w", header=True, index=False)
            else:
                predictions_df_list.append(predictions_df)

            batch_count += 1
            if batch_count % logging_frequency == 0:
                self.logger.info("Finished predicting scores for {} batches".format(batch_count))

        predictions_df = None
        if logs_dir:
            self.logger.info("Model predictions written to -> {}".format(outfile))
        else:
            predictions_df = pd.concat(predictions_df_list)

        return predictions_df

    def evaluate(
        self,
        test_dataset: data.TFRecordDataset,
        inference_signature: str = None,
        additional_features: dict = {},
        group_metrics_min_queries: int = 50,
        logs_dir: Optional[str] = None,
        logging_frequency: int = 25,
    ):
        """
        Evaluate the RelevanceModel

        Parameters
        ----------
        test_dataset: an instance of tf.data.dataset
        inference_signature : str, optional
            If using a SavedModel for prediction, specify the inference signature to be used for computing scores
        additional_features : dict, optional
            Dictionary containing new feature name and function definition to
            compute them. Use this to compute additional features from the scores.
            For example, converting ranking scores for each document into ranks for
            the query
        group_metrics_min_queries : int, optional
            Minimum count threshold per group to be considered for computing
            groupwise metrics
        logs_dir : str, optional
            Path to directory to save logs
        logging_frequency : int
            Value representing how often(in batches) to log status

        Returns
        -------
        df_overall_metrics : `pd.DataFrame` object
            `pd.DataFrame` containing overall metrics
        df_groupwise_metrics : `pd.DataFrame` object
            `pd.DataFrame` containing groupwise metrics if
            group_metric_keys are defined in the FeatureConfig
        metrics_dict : dict
            metrics as a dictionary of metric names mapping to values

        Notes
        -----
        You can directly do a `model.evaluate()` only if the keras model is compiled

        Override this method to implement your own evaluation metrics.
        """
        if self.is_compiled:
            metrics_dict = self.model.evaluate(test_dataset)
            return None, None, dict(zip(self.model.metrics_names, metrics_dict))
        else:
            raise NotImplementedError

    def save(
        self,
        models_dir: str,
        preprocessing_keys_to_fns={},
        postprocessing_fn=None,
        required_fields_only: bool = True,
        pad_sequence: bool = False,
    ):
        """
        Save the RelevanceModel as a tensorflow SavedModel to the `models_dir`

        There are two different serving signatures currently used to save the model:

        * `default`: default keras model without any pre/post processing wrapper

        * `tfrecord`: serving signature that allows keras model to be served using TFRecord proto messages.
                  Allows definition of custom pre/post processing logic

        Additionally, each model layer is also saved as a separate numpy zipped
        array to enable transfer learning with other ml4ir models.

        Parameters
        ----------
        models_dir : str
            path to directory to save the model
        preprocessing_keys_to_fns : dict
            dictionary mapping function names to tf.functions that should be
            saved in the preprocessing step of the tfrecord serving signature
        postprocessing_fn: function
            custom tensorflow compatible postprocessing function to be used at serving time.
            Saved as part of the postprocessing layer of the tfrecord serving signature
        required_fields_only: bool
            boolean value defining if only required fields
            need to be added to the tfrecord parsing function at serving time
        pad_sequence: bool, optional
            Value defining if sequences should be padded for SequenceExample proto inputs at serving time.
            Set this to False if you want to not handle padded scores.

        Notes
        -----
        All the functions passed under `preprocessing_keys_to_fns` here must be
        serializable tensor graph operations
        """

        model_file = os.path.join(models_dir, "final")

        # Save model with default signature
        self.model.save(filepath=os.path.join(model_file, "default"))

        """
        Save model with custom signatures

        Currently supported
        - signature to read TFRecord SequenceExample inputs
        """
        self.model.save(
            filepath=os.path.join(model_file, "tfrecord"),
            signatures=define_serving_signatures(
                model=self.model,
                tfrecord_type=self.tfrecord_type,
                feature_config=self.feature_config,
                preprocessing_keys_to_fns=preprocessing_keys_to_fns,
                postprocessing_fn=postprocessing_fn,
                required_fields_only=required_fields_only,
                pad_sequence=pad_sequence,
                max_sequence_size=self.max_sequence_size,
            ),
        )

        # Save individual layer weights
        self.file_io.make_directory(os.path.join(model_file, "layers"), clear_dir=True)
        for layer in self.model.layers:
            self.file_io.save_numpy_array(
                np_array=layer.get_weights(),
                file_path=os.path.join(model_file, "layers", "{}.npz".format(layer.name)),
                zip=True,
            )

        self.logger.info("Final model saved to : {}".format(model_file))

    def load(self, model_file: str) -> Model:
        """
        Loads model from the SavedModel file specified

        Parameters
        ----------
        model_file : str
            path to file with saved tf keras model

        Returns
        -------
        `tf.keras.Model`
            Tensorflow keras model loaded from file

        Notes
        -----
        Retraining currently not supported!
        Would require compiling the model with the right loss and optimizer states
        """
        """
        NOTE:
        There is currently a bug in Keras Model with saving/loading
        models with custom losses and metrics.

        Therefore, we are currently loading the SavedModel with compile=False
        The saved model signatures can be used for inference at serving time

        Ref:
        https://github.com/keras-team/keras/issues/5916
        https://github.com/tensorflow/tensorflow/issues/32348
        https://github.com/keras-team/keras/issues/3977

        """
        model = tf.keras.models.load_model(model_file, compile=False)

        self.logger.info("Successfully loaded SavedModel from {}".format(model_file))
        self.logger.warning("Retraining is not yet supported. Model is loaded with compile=False")

        return model

    def load_weights(self, model_file: str):
        """
        Load saved model with compile=False

        Parameters
        ----------
        model_file : str
            path to file with saved tf keras model
        """
        loaded_model = self.load(model_file)

        # Set weights of Keras model from the loaded model weights
        self.model.set_weights(loaded_model.get_weights())
        self.logger.info("Weights have been set from SavedModel. RankingModel can now be trained.")

    def _build_callback_hooks(
        self,
        models_dir: str,
        logs_dir: Optional[str] = None,
        is_training=True,
        logging_frequency=25,
        monitor_metric: str = "",
        monitor_mode: str = "",
        patience=2,
    ):
        """
        Build callback hooks for the training and evaluation loop

        Parameters
        ----------
        models_dir : str
            Path to directory to save model checkpoints
        logs_dir : str
            Path to directory to save tensorboard logs
        is_training : bool, optional
            Whether we are building callbacks for training or evaluation
        logging_frequency : int, optional
            How often, in number of epochs, to log training and evaluation progress
        monitor_metric : str, optional
            Name of metric to be used for ModelCheckpoint and EarlyStopping callbacks
        monitor_mode : {"max", "min"}, optional
            Mode for maximizing or minimizing the ModelCheckpoint and EarlyStopping
        patience : int, optional
            Number of epochs to wait before early stopping if metric change is below tolerance

        Returns
        -------
        callbacks_list : list
            List of callbacks to be used with the RelevanceModel training and evaluation
        """
        callbacks_list: list = list()

        if is_training:
            # Model checkpoint
            if models_dir and monitor_metric:
                checkpoints_path = os.path.join(
                    models_dir, RelevanceModelConstants.CHECKPOINT_FNAME
                )
                cp_callback = callbacks.ModelCheckpoint(
                    filepath=checkpoints_path,
                    save_weights_only=False,
                    verbose=1,
                    save_best_only=True,
                    mode=monitor_mode,
                    monitor=monitor_metric,
                )

            # Early Stopping
            if monitor_metric:
                early_stopping_callback = callbacks.EarlyStopping(
                    monitor=monitor_metric,
                    mode=monitor_mode,
                    patience=patience,
                    verbose=1,
                    restore_best_weights=True,
                )
                callbacks_list.append(early_stopping_callback)

        # TensorBoard
        if logs_dir:
            tensorboard_callback = callbacks.TensorBoard(
                log_dir=logs_dir, histogram_freq=1, update_freq=5
            )
            callbacks_list.append(tensorboard_callback)

        # Debugging/Logging
        callbacks_list.append(DebuggingCallback(self.logger, logging_frequency))

        # Add more here

        return callbacks_list<|MERGE_RESOLUTION|>--- conflicted
+++ resolved
@@ -398,11 +398,6 @@
             patience=patience,
         )
 
-<<<<<<< HEAD
-        #callbacks_list.append(on_epoch_end())
-
-=======
->>>>>>> d1a66f17
         if self.is_compiled:
             history = self.model.fit(
                 x=dataset.train,
@@ -750,6 +745,7 @@
                     mode=monitor_mode,
                     monitor=monitor_metric,
                 )
+                callbacks_list.append(cp_callback)
 
             # Early Stopping
             if monitor_metric:
